--- conflicted
+++ resolved
@@ -318,13 +318,9 @@
     "exp_keys": [],
 }
 
-<<<<<<< HEAD
 num_users = 9
 
 dropout_dict = {
-=======
-dropout_dict: Any = {
->>>>>>> 3200465c
     "distribution_dict": { # leave dict empty to disable dropout
         "method": "uniform",  # "uniform", "normal"
         "parameters": {} # "mean": 0.5, "std": 0.1 in case of normal distribution
