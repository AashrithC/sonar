"""Add docstring here"""

from abc import ABC, abstractmethod
import sys
import torch
import numpy as np
import torch.utils
from torch.utils.data import DataLoader, Subset

from collections import OrderedDict
from typing import Any, Dict, List, Optional, Tuple
from torch import Tensor
import copy
import random
import time
import torch.utils.data
import gc

from utils.communication.comm_utils import CommunicationManager
from utils.plot_utils import PlotUtils
from utils.data_utils import (
    random_samples,
    filter_by_class,
    get_dataset,
    non_iid_balanced,
    balanced_subset,
    gia_client_dataset,
    CacheDataset,
    TransformDataset,
    CorruptDataset,
)
from utils.log_utils import LogUtils
from utils.model_utils import ModelUtils
from utils.community_utils import (
    get_random_communities,
    get_dset_balanced_communities,
    get_dset_communities,
)
from utils.types import ConfigType, TorchModelType
from utils.dropout_utils import NodeDropout

import torchvision.transforms as T  # type: ignore
import os

from yolo import YOLOLoss


def set_seed(seed: int) -> None:
    torch.manual_seed(seed)  # type: ignore
    random.seed(seed)
    np.random.seed(seed)

class BaseNode(ABC):
    """BaseNode is an abstract base class that provides foundational functionalities for nodes in a distributed system. It handles configuration, logging, CUDA setup, model parameter settings, and shared experiment parameters.

    Attributes:
        comm_utils (CommunicationManager): Utility for communication management.
        node_id (int): Unique identifier for the node.
        dset (str): Dataset identifier for the node.
        device (torch.device): Device (CPU/GPU) to be used for computation.
        model_utils (ModelUtils): Utility for model-related operations.
        dset_obj (Dataset): Dataset object for the node.
        best_acc (float): Best accuracy achieved by the node.
        plot_utils (PlotUtils): Utility for plotting.
        log_utils (LogUtils): Utility for logging.
        device_ids (List[int]): List of device IDs for CUDA.
        model (torch.nn.Module): Model used by the node.
        optim (torch.optim.Optimizer): Optimizer for the model.
        loss_fn (torch.nn.Module): Loss function for the model.
        num_collaborators (int): Number of collaborators in the experiment.
        communities (Dict[int, List[int]]): Mapping of users to their communities.

    Methods:
        __init__(self, config: Dict[str, Any], comm_utils: CommunicationManager) -> None:
            Initializes the BaseNode with the given configuration and communication utilities.

        set_constants(self) -> None:
            Sets constant attributes for the node.

        setup_logging(self, config: Dict[str, ConfigType]) -> None:

        setup_cuda(self, config: Dict[str, ConfigType]) -> None:
            Sets up CUDA devices for the node based on the configuration.

        set_model_parameters(self, config: Dict[str, Any]) -> None:
            Sets model-related parameters including the model, optimizer, and loss function.

        set_shared_exp_parameters(self, config: Dict[str, ConfigType]) -> None:
            Sets shared experiment parameters including the number of collaborators and community settings.

        run_protocol(self) -> None:
            Abstract method to be implemented by subclasses, defining the protocol to be run by the node.
    """
    def __init__(
        self, config: Dict[str, Any], comm_utils: CommunicationManager
    ) -> None:
        self.set_constants()
        self.config = config
        self.comm_utils = comm_utils
        self.node_id = self.comm_utils.get_rank()
        self.comm_utils.register_node(self)
        self.is_working = True

        self.setup_logging(config)

        # Support user specific dataset
        if isinstance(config["dset"], dict):
            if self.node_id != 0:
                config["dset"].pop("0") # type: ignore
            self.dset = str(config["dset"][str(self.node_id)]) # type: ignore
            config["dpath"] = config["dpath"][self.dset]
        else:
            self.dset = config["dset"]

        self.setup_cuda(config)
        self.model_utils = ModelUtils(self.device, config)

        self.dset_obj = get_dataset(self.dset, dpath=config["dpath"])

        dropout_seed = 1 * config.get("num_users", 9) + self.node_id * config.get("num_users", 9) + config.get("seed", 20) # arbitrarily chosen
        dropout_rng = random.Random(dropout_seed)
        self.dropout = NodeDropout(self.node_id, config["dropout_dicts"], dropout_rng)

        if "gia" in config and self.node_id in config["gia_attackers"]:
            self.gia_attacker = True
        
        self.log_memory = config.get("log_memory", False)

        self.stats : Dict[str, int | float | List[int]] = {}

        self.streaming_aggregation = config.get("streaming_aggregation", False)

    def set_constants(self) -> None:
        """Add docstring here"""
        self.best_acc = 0.0
        self.round = 0
        self.EMPTY_MODEL_TAG = "EMPTY_MODEL"

    def setup_logging(self, config: ConfigType) -> None:
        """
        Sets up logging for the node by creating necessary directories and initializing logging utilities.

        Args:
            config (Dict[str, ConfigType]): Configuration dictionary containing logging and plotting paths.

        Raises:
            SystemExit: If the log directory for the node already exists to prevent accidental overwrite.

        Side Effects:
            - Creates a log directory specific to the node.
            - Initializes PlotUtils and LogUtils with the given configuration.
            - Logs the configuration to the console if the node ID is 0.
        """
        try:
            config["log_path"] = f"{config['log_path']}/node_{self.node_id}" # type: ignore
            os.makedirs(config["log_path"])
        except FileExistsError:
            color_code = "\033[91m"  # Red color
            reset_code = "\033[0m"  # Reset to default color
            print(
                f"{color_code}Log directory for the node {self.node_id} already exists in {config['log_path']}"
            )
            print(f"Exiting to prevent accidental overwrite{reset_code}")
            sys.exit(1)

        self.log_utils = LogUtils(config)
        if self.node_id == 0:
            self.log_utils.log_console("Config: {}".format(config))

    def setup_cuda(self, config: ConfigType) -> None:
        """add docstring here"""
        # Need a mapping from rank to device id
        if (config.get("assign_based_on_host", False)):
            device_ids_map = config["device_ids"]
            node_name = f"node_{self.node_id}"
            self.device_ids = device_ids_map[node_name]
        else:
            hostname_to_device_ids = config["hostname_to_device_ids"]
            hostname = os.uname().nodename
            # choose a random one of the available devices
            ind = self.node_id % len(hostname_to_device_ids[hostname])
            self.device_ids = [hostname_to_device_ids[hostname][ind]]
        gpu_id = self.device_ids[0]

        if isinstance(gpu_id, int) and torch.cuda.is_available():
            self.device = torch.device(f"cuda:{gpu_id}")
            print(f"Using GPU: cuda:{gpu_id}")
        elif gpu_id == "cpu":
            self.device = torch.device("cpu")
            print("Using CPU")
        else:
            # Fallback in case of no GPU availability
            self.device = torch.device("cpu")
            print("Using CPU (Fallback)")


    def set_model_parameters(self, config: Dict[str, Any]) -> None:
        # Model related parameters
        """Add docstring here"""
        optim_name = config.get("optimizer", "adam")
        if optim_name == "adam":
            optim = torch.optim.Adam
        elif optim_name == "sgd":
            optim = torch.optim.SGD
        else:
            raise ValueError(f"Unknown optimizer: {optim_name}.")
        # if "gia" in config:
            # print("setting optim to gia")
            # optim = torch.optim.SGD
        num_classes = self.dset_obj.num_cls
        num_channels = self.dset_obj.num_channels
        self.model = self.model_utils.get_model(
            model_name=config["model"],
            dset=self.dset,
            device=self.device,
            num_classes=num_classes,
            num_channels=num_channels,
            pretrained=config.get("pretrained", False),
        )
        self.optim = optim(
            self.model.parameters(),
            lr=config["model_lr"],
            weight_decay=config.get("weight_decay", 0),
        )
        if config.get("dset") == "pascal":
            self.loss_fn = YOLOLoss()
        else:
            self.loss_fn = torch.nn.CrossEntropyLoss()

    def set_shared_exp_parameters(self, config: ConfigType) -> None:
        self.num_collaborators: int = config["num_collaborators"] # type: ignore
        if self.node_id != 0:
            community_type, number_of_communities = config.get(
                "community_type", None
            ), config.get("num_communities", 1)
            num_dset = (
                1
                if not isinstance(config["dset"], dict)
                else len(set(config["dset"].values()))
            )
            if community_type is not None and community_type == "dataset":
                self.communities = get_dset_communities(config["num_users"], num_dset) # type: ignore
            elif community_type is None or number_of_communities == 1:
                all_users = list(range(1, config["num_users"] + 1)) # type: ignore
                self.communities = {user: all_users for user in all_users}
            elif community_type == "random":
                self.communities = get_random_communities(
                    config["num_users"], number_of_communities # type: ignore
                )
            elif community_type == "balanced":
                num_dset = (
                    1
                    if not isinstance(config["dset"], dict)
                    else len(set(config["dset"].values()))
                )
                # Assume users ordered by dataset and same number of users
                # per dataset
                self.communities = get_dset_balanced_communities(
                    config["num_users"], number_of_communities, num_dset
                )
            else:
                raise ValueError(f"Unknown community type: {community_type}.")
        # if self.node_id == 0:
        #     self.log_utils.log_console(f"Communities: {self.communities}")

    def local_round_done(self) -> None:
        self.round += 1

<<<<<<< HEAD
    def get_model_weights(self) -> OrderedDict[str, Tensor]:
=======
    def get_model_weights(self, chop_model:bool=False) -> Dict[str, int|Dict[str, Any]]:
>>>>>>> 3200465c
        """
        Share the model weights
        params:
        @chop_model: bool, if True, the model will only send the client part of the model. Only being used by Split Learning
        """
<<<<<<< HEAD
        message: OrderedDict[str, Tensor] = {"sender": self.node_id, "round": self.round, "model": self.model.state_dict()}
=======
        if chop_model:
            model, _ = self.model_utils.get_split_model(self.model, self.config["split_layer"])
            model = model.state_dict()
        else:
            model = self.model.state_dict()
        message: Dict[str, int|Dict[str, Any]] = {"sender": self.node_id, "round": self.round, "model": model}
>>>>>>> 3200465c

        if "gia" in self.config and hasattr(self, 'images') and hasattr(self, 'labels'):
            # also stream image and labels
            message["images"] = self.images
            message["labels"] = self.labels

        # Move to CPU before sending
        if isinstance(message["model"], dict):
            for key in message["model"].keys():
                message["model"][key] = message["model"][key].to("cpu")

        return message

    def get_local_rounds(self) -> int:
        return self.round

    @abstractmethod
    def run_protocol(self) -> None:
        """Add docstring here"""
        raise NotImplementedError

    def round_init(self) -> None:
        """
        Things to do at the start of each round.
        """
        self.round_start_time = time.time()
    
    def round_finalize(self) -> None:
        """
        Things to do at the end of each round.
        """
        self.round_end_time = time.time()
        self.round_duration = self.round_end_time - self.round_start_time

        self.stats["time_elapsed"] = self.stats.get("time_elapsed", 0) + self.round_duration # type: ignore
        
        self.stats["bytes_received"], self.stats["bytes_sent"] = self.comm_utils.get_comm_cost()

        self.stats["peak_dram"], self.stats["peak_gpu"] = self.get_memory_metrics()

        self.log_metrics(stats=self.stats, iteration=self.round)


    def log_metrics(self, stats: Dict[str, Any], iteration: int) -> None:
        """
        Centralized method to log metrics.

        Args:
            stats (Dict[str, Any]): Dictionary containing metric names and their values.
            iteration (int): Current iteration or round number.
        """
        # Log to console
        self.log_utils.log_console(
            f"Round {iteration} done for Node {self.node_id}, stats {stats}"
        )

        # Log scalar metrics to TensorBoard
        for key, value in stats.items():
            if isinstance(value, (float, int)):
                # Determine the category based on the key
                if "loss" in key.lower():
                    tb_key = f"{key}/loss"
                elif "acc" in key.lower() or "accuracy" in key.lower():
                    tb_key = f"{key}/accuracy"
                else:
                    tb_key = key  # Generic key

                self.log_utils.log_tb(key=tb_key, value=value, iteration=iteration)

        # Log numpy arrays if present
        for key, value in stats.items():
            if isinstance(value, np.ndarray):
                self.log_utils.log_npy(key=key, value=value)

        # Log all stats to CSV
        for key, value in stats.items():
            self.log_utils.log_csv(key=key, value=value, iteration=iteration)

        # Log images if present
        if "images" in stats:
            self.log_utils.log_image(
                imgs=stats["images"], key="sample_images", iteration=iteration
            )

    @abstractmethod
    def receive_and_aggregate(self):
        """Add docstring here"""
        raise NotImplementedError


    def strip_empty_models(self,  models_wts: List[OrderedDict[str, Any]],
        collab_weights: Optional[List[float]] = None) -> Any:
        repr_list = []
        if collab_weights is not None:
            weight_list = []
            for i, model_wts in enumerate(models_wts):
                if self.EMPTY_MODEL_TAG not in model_wts and collab_weights[i] > 0:
                    repr_list.append(model_wts)
                    weight_list.append(collab_weights[i])
            return repr_list, weight_list
        else:
            for model_wts in models_wts:
                if self.EMPTY_MODEL_TAG not in model_wts:
                    repr_list.append(model_wts)
            return repr_list, None

    def get_and_set_working(self, round: Optional[int] = None) -> bool:
        is_working = self.dropout.is_available()
        if not is_working:
            self.log_utils.log_console(
                f"Client {self.node_id} is not working {'in round ' if round else 'in this round'}."
            )
            self.comm_utils.set_is_working(False)
        else:
            self.comm_utils.set_is_working(True)
        return is_working

    def set_model_weights(
        self, model_wts: TorchModelType, keys_to_ignore: List[str] = []
    ) -> None:
        """
        Set the model weights
        """
        model_wts = copy.copy(model_wts)

        if len(keys_to_ignore) > 0:
            for key in keys_to_ignore:
                if key in model_wts.keys():
                    model_wts.pop(key)

        for key in model_wts.keys():
            model_wts[key] = model_wts[key].to(self.device)

        self.model.load_state_dict(model_wts, strict=len(keys_to_ignore) == 0)

    def push(self, neighbors: int | List[int]) -> None:
        """
        Pushes the model to the neighbors.
        """
        
        data_to_send = self.get_model_weights()

        # if it is a list, send to all neighbors
        if isinstance(neighbors, list):
            for neighbor in neighbors:
                self.comm_utils.send(neighbor, data_to_send)
        else:
            self.comm_utils.send(neighbors, data_to_send)

    def calculate_cpu_tensor_memory(self) -> int:
        total_memory = 0
        for obj in gc.get_objects():
            if torch.is_tensor(obj) and obj.device.type == 'cpu': # type: ignore
                total_memory += obj.element_size() * obj.nelement()
        return total_memory

    def get_memory_metrics(self) -> Tuple[float | int, float | int]:
        """
        Get memory metrics
        """
        peak_dram, peak_gpu = 0, 0
        if self.log_memory:
            peak_dram = self.calculate_cpu_tensor_memory()
            peak_gpu = int(torch.cuda.max_memory_allocated()) # type: ignore
        return peak_dram, peak_gpu

class BaseClient(BaseNode):
    """
    Abstract class for all algorithms
    """

    def __init__(
        self, config: Dict[str, Any], comm_utils: CommunicationManager
    ) -> None:
        """Add docstring here"""
        super().__init__(config, comm_utils)
        self.server_node = 0
        self.set_parameters(config)
        if "gia" in config: 
            if int(self.node_id) in self.config["gia_attackers"]:
                self.gia_attacker = True
            self.params_s = dict()
            self.params_t = dict()
            # Track neighbor updates with a dictionary mapping neighbor_id to their updates
            self.neighbor_updates = defaultdict(list)
            # Track which neighbors we've already attacked
            self.attacked_neighbors = set()

            self.base_params = [key for key, _ in self.model.named_parameters()]

    def set_parameters(self, config: Dict[str, Any]) -> None:
        """
        Set the parameters for the user
        """

        # Set same seed for all users for data distribution and shared
        # parameters so that all users have the same data splits and shared
        # params
        seed = config["seed"]
        set_seed(seed)
        self.set_model_parameters(config)
        self.set_shared_exp_parameters(config)
        self.set_data_parameters(config)

        # after setting data loaders, save client dataset
        # TODO verify this .data and .labels fields are correct
        if "gia" in config:
            # Extract data and labels
            train_data = torch.stack([data[0] for data in self.train_dset])
            train_labels = torch.tensor([data[1] for data in self.train_dset])

            self.log_utils.log_gia_image(train_data, 
                                         train_labels,
                                         self.node_id)

    def set_data_parameters(self, config: ConfigType) -> None:

        # Train set and test set from original dataset
        train_dset = self.dset_obj.train_dset
        test_dset = self.dset_obj.test_dset

        # Handle GIA case first, before any other modifications
        if "gia" in config:
            # Select 10 random labels and exactly one image per label for both train and test
            train_dset, test_dset, classes, train_indices = gia_client_dataset(
                train_dset, test_dset, num_labels=10
            )
            
            assert len(train_dset) == 10, "GIA should have exactly 10 samples in train set"
            assert len(test_dset) == 10, "GIA should have exactly 10 samples in test set"
            
            # Store the images and labels in tensors, matching the format from your example
            self.images = []
            self.labels = []
            
            # Collect images and labels in order
            for idx in range(len(train_dset)):
                img, label = train_dset[idx]
                self.images.append(img)
                self.labels.append(torch.tensor([label]))
                
            # Stack/concatenate into final tensors
            self.images = torch.stack(self.images)  # Shape: [10, C, H, W]
            self.labels = torch.cat(self.labels)    # Shape: [10]
            
            # Set up the dataloaders with batch_size equal to dataset size for single-pass training
            self.classes_of_interest = classes
            self.train_indices = train_indices
            self.train_dset = train_dset
            self.dloader: DataLoader[Any] = DataLoader(train_dset, batch_size=len(train_dset), shuffle=False)
            self._test_loader: DataLoader[Any] = DataLoader(test_dset, batch_size=len(test_dset), shuffle=False)
            print("Using GIA data setup")
            print(self.labels)
        else:
            if config.get("test_samples_per_class", None) is not None:
                test_dset, _ = balanced_subset(test_dset, config["test_samples_per_class"])

            samples_per_user = config["samples_per_user"]
            batch_size: int = config["batch_size"] # type: ignore
            print(f"samples per user: {samples_per_user}, batch size: {batch_size}")

            # Support user specific dataset
            if isinstance(config["dset"], dict):

                def is_same_dest(dset):
                    # Consider all variations of cifar10 as the same dataset
                    # To avoid having exactly same original dataset (without
                    # considering transformation) on multiple users
                    if self.dset == "cifar10" or self.dset.startswith("cifar10_"):
                        return dset == "cifar10" or dset.startswith("cifar10_")
                    else:
                        return dset == self.dset

                users_with_same_dset = sorted(
                    [int(k) for k, v in config["dset"].items() if is_same_dest(v)]
                )
            else:
                users_with_same_dset = list(range(1, config["num_users"] + 1))
            user_idx = users_with_same_dset.index(self.node_id)

            cls_prior = None
            # If iid, each user has random samples from the whole dataset (no
            # overlap between users)
            if config["train_label_distribution"] == "iid":
                indices = np.random.permutation(len(train_dset))
                train_indices = indices[
                    user_idx * samples_per_user : (user_idx + 1) * samples_per_user
                ]
                train_dset = Subset(train_dset, train_indices)
                classes = list(set([train_dset[i][1] for i in range(len(train_dset))]))
            # If non_iid, each user get random samples from its support classes
            # (mulitple users might have same images)
            elif config["train_label_distribution"] == "support":
                classes = config["support"][str(self.node_id)]
                support_classes_dataset, indices = filter_by_class(train_dset, classes)
                train_dset, sel_indices = random_samples(
                    support_classes_dataset, samples_per_user
                )
                train_indices = [indices[i] for i in sel_indices]
            elif config["train_label_distribution"].endswith("non_iid"):
                alpha = config.get("alpha_data", 0.4)
                if config["train_label_distribution"] == "inter_domain_non_iid":
                    # Hack to get the same class prior for all users with the same dataset
                    # While keeping the same random state for all users
                    if isinstance(config["dset"], dict) and isinstance(
                        config["dset"], dict
                    ):
                        cls_priors = []
                        dsets = list(config["dset"].values())
                        for _ in dsets:
                            n_cls = self.dset_obj.num_cls
                            cls_priors.append(
                                np.random.dirichlet(
                                    alpha=[alpha] * n_cls, size=len(users_with_same_dset)
                                )
                            )
                        cls_prior = cls_priors[dsets.index(self.dset)]
                train_y, train_idx_split, cls_prior = non_iid_balanced(
                    self.dset_obj,
                    len(users_with_same_dset),
                    samples_per_user,
                    alpha,
                    cls_priors=cls_prior,
                    is_train=True,
                )
                train_indices = train_idx_split[self.node_id - 1]
                train_dset = Subset(train_dset, train_indices)
                classes = np.unique(train_y[user_idx]).tolist()
                # One plot per dataset
                # if user_idx == 0:
                #     print("using non_iid_balanced", alpha)
                #     self.plot_utils.plot_training_distribution(train_y,
                # self.dset, users_with_same_dset)
            elif config["train_label_distribution"] == "shard":
                raise NotImplementedError
                # classes_per_user = config["shards"]["classes_per_user"]
                # samples_per_shard = samples_per_user // classes_per_user
                # train_dset = build_shards_dataset(train_dset, samples_per_shard,
                # classes_per_user, self.node_id)
            else:
                raise ValueError(
                    "Unknown train label distribution: {}.".format(
                        config["train_label_distribution"]
                    )
                )

            if self.dset.startswith("domainnet"):
                train_transform = T.Compose(
                    [
                        T.RandomResizedCrop(32, scale=(0.75, 1)),
                        T.RandomHorizontalFlip(),
                        # T.ToTensor()
                    ]
                )

                # Cache before transform to preserve transform randomness
                train_dset = TransformDataset(CacheDataset(train_dset), train_transform)

            if config.get("malicious_type", None) == "corrupt_data":
                corruption_fn_name = config.get("corruption_fn", "gaussian_noise")
                severity = config.get("corrupt_severity", 1)
                train_dset = CorruptDataset(CacheDataset(train_dset), corruption_fn_name, severity)
                print("created train dataset with corruption function: ", corruption_fn_name)

            self.classes_of_interest = classes

            val_prop = config.get("validation_prop", 0)
            val_dset = None
            if val_prop > 0:
                val_size = int(val_prop * len(train_dset))
                train_size = len(train_dset) - val_size
                train_dset, val_dset = torch.utils.data.random_split(
                    train_dset, [train_size, val_size]
                )
                # self.val_dloader = DataLoader(val_dset, batch_size=batch_size*len(self.device_ids),
                # shuffle=True)
                self.val_dloader = DataLoader(val_dset, batch_size=batch_size, shuffle=True)

            assert isinstance(train_dset, torch.utils.data.Dataset), "train_dset must be a Dataset"
            self.train_indices = train_indices
            self.train_dset = train_dset
            self.dloader = DataLoader(train_dset, batch_size=batch_size, shuffle=True) # type: ignore

            if config["test_label_distribution"] == "iid":
                pass
            # If non_iid, each users ge the whole test set for each of its
            # support classes
            elif config["test_label_distribution"] == "support":
                classes = config["support"][str(self.node_id)]
                test_dset, _ = filter_by_class(test_dset, classes)
            elif config["test_label_distribution"] == "non_iid":

                test_y, test_idx_split, _ = non_iid_balanced(
                    self.dset_obj,
                    len(users_with_same_dset),
                    config["test_samples_per_user"],
                    is_train=False,
                )

                train_indices = test_idx_split[self.node_id - 1]
                test_dset = Subset(test_dset, train_indices)
            else:
                raise ValueError(
                    "Unknown test label distribution: {}.".format(
                        config["test_label_distribution"]
                    )
                )

            if self.dset.startswith("domainnet"):
                test_dset = CacheDataset(test_dset)

            # reduce test_dset size
            if config.get("test_samples_per_user", 0) != 0:
                print(f"Reducing test size to {config.get('test_samples_per_user', 0)}")
                reduced_test_size = config.get("test_samples_per_user", 0)
                indices = np.random.choice(len(test_dset), reduced_test_size, replace=False)
                test_dset = Subset(test_dset, indices)
            print(f"test_dset size: {len(test_dset)}")

            self._test_loader = DataLoader(test_dset, batch_size=batch_size)
            # TODO: fix print_data_summary
            # self.print_data_summary(train_dset, test_dset, val_dset=val_dset)

    def local_train(self, round: int, epochs: int = 1, **kwargs: Any) -> Tuple[float, float, float]:
        """
        Train the model locally
        """
        start_time = time.time()

        self.is_working = self.get_and_set_working(round)

        if self.is_working:
            avg_loss, avg_acc = 0, 0
            for _ in range(epochs):
                tr_loss, tr_acc = self.model_utils.train(
                    self.model, self.optim, self.dloader, self.loss_fn, self.device, malicious_type=self.config.get("malicious_type", "normal"), config=self.config, node_id=self.node_id, gia=self.config.get("gia", False)
                )            
                avg_loss += tr_loss
                avg_acc += tr_acc
            avg_loss /= epochs
            avg_acc /= epochs
        else:
            avg_loss, avg_acc = float('nan'), float('nan')
            # sleep for a while to simulate the time taken for training
            time.sleep(2)
        end_time = time.time()
        time_taken = end_time - start_time

        self.log_utils.log_console(
            "Client {} finished training with loss {:.4f}, accuracy {:.4f}, time taken {:.2f} seconds".format(
                self.node_id, avg_loss, avg_acc, time_taken
            )
        )
        self.log_utils.log_summary(
            "Client {} finished training with loss {:.4f}, accuracy {:.4f}, time taken {:.2f} seconds".format(
                self.node_id, avg_loss, avg_acc, time_taken
            )
        )

        self.log_utils.log_tb(
            f"train_loss/client{self.node_id}", avg_loss, round
        )
        self.log_utils.log_tb(
            f"train_accuracy/client{self.node_id}", avg_acc, round
        )
 
        self.stats["train_loss"], self.stats["train_acc"], self.stats["train_time"] = avg_loss, avg_acc, time_taken

        return avg_loss, avg_acc, time_taken

    def local_test(self, **kwargs: Any) -> float | Tuple[float, float] | Tuple[float, float, float] | None:
        """
        Test the model locally
        """
        raise NotImplementedError

    def receive_and_aggregate(self):
        """
        Receive the model weights from the server and aggregate them
        """
        if self.is_working:
            repr = self.comm_utils.receive([self.server_node])[0]
            if "round" in repr:
                round = repr["round"]
            if "sender" in repr:
                sender = repr["sender"]
            assert "model" in repr, "Model not found in the received message"
            self.set_model_weights(repr["model"])

    def receive_attack_and_aggregate(self, neighbors: List[int], round: int, num_neighbors: int) -> None:
        """
        Receives updates, launches GIA attack when second update is seen from a neighbor
        """
        from utils.gias import gia_main
        
        if self.is_working:
            # Receive the model updates from the neighbors
            model_updates = self.comm_utils.receive(node_ids=neighbors)
            assert len(model_updates) == num_neighbors

            for neighbor_info in model_updates:
                neighbor_id = neighbor_info["sender"]
                neighbor_model = neighbor_info["model"]
                neighbor_model = OrderedDict(
                    (key, value) for key, value in neighbor_model.items()
                    if key in self.base_params
                )

                neighbor_images = neighbor_info["images"]
                neighbor_labels = neighbor_info["labels"]

                # Store this update
                self.neighbor_updates[neighbor_id].append({
                    "model": neighbor_model,
                    "images": neighbor_images,
                    "labels": neighbor_labels
                })

                # Check if we have 2 updates from this neighbor and haven't attacked them yet
                if len(self.neighbor_updates[neighbor_id]) == 2 and neighbor_id not in self.attacked_neighbors:
                    print(f"Client {self.node_id} attacking {neighbor_id}!")
                    
                    # Get the two parameter sets for the attack
                    p_s = self.neighbor_updates[neighbor_id][0]["model"]
                    p_t = self.neighbor_updates[neighbor_id][1]["model"]
                    
                    # Launch the attack
                    if result := gia_main(p_s, 
                                        p_t, 
                                        self.base_params, 
                                        self.model, 
                                        neighbor_labels, 
                                        neighbor_images, 
                                        self.node_id):
                        output, stats = result
                        
                        # log output and stats as image
                        self.log_utils.log_gia_image(output, neighbor_labels, neighbor_id, label=f"round_{round}_reconstruction")
                        self.log_utils.log_summary(f"round {round} gia targeting {neighbor_id} stats: {stats}")
                    else:
                        self.log_utils.log_summary(f"Client {self.node_id} failed to attack {neighbor_id} in round {round}!")
                        print(f"Client {self.node_id} failed to attack {neighbor_id}!")
                        continue
                    
                    # Mark this neighbor as attacked
                    self.attacked_neighbors.add(neighbor_id)
                    
                    # Optionally, clear the stored updates to save memory
                    del self.neighbor_updates[neighbor_id]

            self.aggregate(model_updates, keys_to_ignore=self.model_keys_to_ignore)

    def receive_pushed_and_aggregate(self, remove_multi = True) -> None:
        model_updates = self.comm_utils.receive_pushed()

        if len(model_updates) > 0:
            if self.is_working:
                # Remove multiple models of different rounds from each node
                if remove_multi:
                    to_aggregate = {}
                    for model in model_updates:
                        sender = model.get("sender", 0)
                        if sender not in to_aggregate or to_aggregate[sender].get("round", 0) < model.get("round", 0):
                            to_aggregate[sender] = model
                    model_updates = list(to_aggregate.values())
                # Aggregate the representations
                repr = model_updates[0]
                assert "model" in repr, "Model not found in the received message"
                self.set_model_weights(repr["model"])
        else:
            print("No one pushed model updates for this round.")


    def run_protocol(self) -> None:
        raise NotImplementedError

    def print_data_summary(
        self, train_test: Any, test_dset: Any, val_dset: Optional[Any] = None
    ) -> None:
        """
        Print the data summary
        """

        train_sample_per_class = {}
        i = 0
        for x, y in train_test:
            train_sample_per_class[y] = train_sample_per_class.get(y, 0) + 1
            print("train count: ", i)
            i += 1

        i = 0
        if val_dset is not None:
            val_sample_per_class = {}
            for x, y in val_dset:
                val_sample_per_class[y] = val_sample_per_class.get(y, 0) + 1
                print("val count: ", i)
                i += 1
        i = 0
        test_sample_per_class = {}
        for x, y in test_dset:
            test_sample_per_class[y] = test_sample_per_class.get(y, 0) + 1
            print("test count: ", i)
            i += 1

        # print("Node: {} data distribution summary".format(self.node_id))
        # print(
        #     "Train samples per class: {}".format(sorted(train_sample_per_class.items()))
        # )
        # if val_dset is not None:
        #     print(
        #         "Val samples per class: {}".format(sorted(val_sample_per_class.items()))
        #     )
        # print(
        #     "Test samples per class: {}".format(sorted(test_sample_per_class.items()))
        # )


class BaseServer(BaseNode):
    """
    Abstract class for orchestrator
    """

    def __init__(
        self, config: Dict[str, Any], comm_utils: CommunicationManager
    ) -> None:
        """Add docstring here"""
        super().__init__(config, comm_utils)
        self.num_users = config["num_users"]
        self.users = list(range(1, self.num_users + 1))
        self.set_data_parameters(config)

    def set_data_parameters(self, config: Dict[str, Any]) -> None:
        """Add docstring here"""
        test_dset = self.dset_obj.test_dset
        batch_size = config["batch_size"]
        if "gia" not in config:
            self._test_loader = DataLoader(test_dset, batch_size=batch_size)
        else:
            _, test_data, labels, indices = gia_client_dataset(self.dset_obj.train_dset, test_dset)
            self._test_loader = DataLoader(test_data, batch_size=10)
    def aggregate(
        self, representation_list: List[OrderedDict[str, Any]], **kwargs: Any
    ) -> OrderedDict[str, Tensor]:
        """
        Aggregate the knowledge from the users
        """
        raise NotImplementedError

    def test(self, **kwargs: Any) -> Any:
        """
        Test the model on the server
        """
        raise NotImplementedError

    def get_model(self, **kwargs: Any) -> Any:
        """
        Get the model
        """
        raise NotImplementedError

    def run_protocol(self) -> None:
        raise NotImplementedError

class CommProtocol(object):
    """
    Communication protocol tags for the server and users
    """

    ROUND_START = 0  # Server signals the start of a round
    REPR_ADVERT = 1  # users advertise their representations with the server
    REPRS_SHARE = 2  # Server shares representations with users
    C_SELECTION = 3  # users send their selected collaborators to the server
    KNLDG_SHARE = 4  # Server shares selected knowledge with users
    ROUND_STATS = 5  # users send their stats to the server


class BaseFedAvgClient(BaseClient):
    """
    Abstract class for FedAvg based algorithms
    """

    def __init__(
        self,
        config: Dict[str, Any],
        comm_utils: CommunicationManager,
        comm_protocol: type[CommProtocol] = CommProtocol,
    ) -> None:
        """Add docstring here"""
        super().__init__(config, comm_utils)
        self.config = config
        self.model_save_path = f"{self.config['results_path']}/saved_models/node_{self.node_id}.pt"
        self.tag = comm_protocol

        self.model_keys_to_ignore = []
        if not self.config.get(
            "average_last_layer", True
        ):  # By default include last layer
            keys = self.model_utils.get_last_layer_keys(self.get_model_weights())
            self.model_keys_to_ignore.extend(keys)


    def local_test(self, **kwargs: Any) -> Tuple[float, float]:
        """
        Test the model locally, not to be used in the traditional FedAvg
        """
        start_time = time.time()
        test_loss, acc = self.model_utils.test(
            self.model, self._test_loader, self.loss_fn, self.device
        )
        end_time = time.time()
        time_taken = end_time - start_time
        if acc > self.best_acc:
            self.best_acc = acc
            self.model_utils.save_model(self.model, self.model_save_path)
        
        self.stats["test_loss"], self.stats["test_acc"], self.stats["test_time"] = test_loss, acc, time_taken

        return test_loss, acc

    def aggregate(
        self,
        models_wts: List[OrderedDict[str, Any]],
        collab_weights: Optional[List[float]] = None,
        keys_to_ignore: List[str] = [],
    ) -> None:
        """ Aggregate the model weights using the collab_weights and then updates its own model weights
        If the collab_weights are not provided, then equal weights are assumed
        Args:
            models_wts (Dict[int, OrderedDict[str, Tensor]]): A dictionary where the key is the model ID and the value is an 
                ordered dictionary of model weights.
            collab_weights (Optional[List[float]]): A list of weights for each model. If not provided, equal weights are assumed.
            keys_to_ignore (List[str]): A list of keys to ignore during the aggregation process.

        Returns:
            None
        """
        
        models_coeffs: List[Tuple[OrderedDict[str, Tensor], float]] = []
        # insert the current model weights at the position self.node_id
        models_wts.insert(self.node_id - 1, self.get_model_weights())
        if collab_weights is None:
            collab_weights = [1.0 / len(models_wts) for _ in models_wts]

        # Handle dropouts and re-normalize the weights
        models_wts, collab_weights = self.strip_empty_models(models_wts, collab_weights)
        collab_weights = [w / sum(collab_weights) for w in collab_weights]

        senders = [model["sender"] for model in models_wts if "sender" in model]
        rounds = [model["round"] for model in models_wts if "round" in model]
        for i in range(len(models_wts)):
            assert "model" in models_wts[i], "Model not found in the received message"
            models_wts[i] = models_wts[i]["model"]

        for idx, model_wts in enumerate(models_wts):
            models_coeffs.append((model_wts, collab_weights[idx]))

        is_init = False
        agg_wts: OrderedDict[str, Tensor] = OrderedDict()
        for model, coeff in models_coeffs:
            for key in self.model.state_dict().keys():
                if key in keys_to_ignore:
                    continue
                if not is_init:
                    agg_wts[key] = coeff * model[key].to(self.device)
                else:
                    agg_wts[key] += coeff * model[key].to(self.device)
            is_init = True
        
        self.set_model_weights(agg_wts)
        return None

    def aggregate_streaming(
            self,
            agg_wts: OrderedDict[str, Tensor],
            model_wts: OrderedDict[str, Tensor],
            coeff: float,
            is_initialized: bool,
            keys_to_ignore: List[str],
        ) -> None:
        """
        Incrementally aggregates the model weights into the aggregation state.

        Args:
            agg_wts (OrderedDict[str, Tensor]): Aggregated weights (to be updated in place).
            model_wts (OrderedDict[str, Tensor]): Weights of the current model to aggregate.
            coeff (float): Collaboration weight for the current model.
            is_initialized (bool): Whether the aggregation state is initialized.
            keys_to_ignore (List[str]): Keys to ignore during aggregation.

        Returns:
            None
        """
        for key in self.model.state_dict().keys():
            if key in keys_to_ignore:
                continue
            if not is_initialized:
                # Initialize the aggregation state
                agg_wts[key] = coeff * model_wts[key].to(self.device)
            else:
                # Incrementally update the aggregation state
                agg_wts[key] += coeff * model_wts[key].to(self.device)

        return None

    def receive_pushed_and_aggregate(self, remove_multi = True) -> None:
        model_updates = self.comm_utils.receive_pushed()
        if self.is_working:
            # Remove multiple models of different rounds from each node
            if remove_multi:
                to_aggregate = {}
                for model in model_updates:
                    sender = model.get("sender", 0)
                    if sender not in to_aggregate or to_aggregate[sender].get("round", 0) < model.get("round", 0):
                        to_aggregate[sender] = model
                model_updates = list(to_aggregate.values())
            # Aggregate the representations
            self.aggregate(model_updates, keys_to_ignore=self.model_keys_to_ignore)

    def receive_and_aggregate_streaming(self, neighbors: List[int]) -> None:
        if self.is_working:
            # Initialize the aggregation state
            agg_wts: OrderedDict[str, Tensor] = OrderedDict()
            is_initialized = False
            total_weight = 0.0  # To re-normalize weights after handling dropouts

            # Include the current node's model in the aggregation
            current_model_wts = self.get_model_weights()
            assert "model" in current_model_wts, "Model not found in the current model."
            current_model_wts = current_model_wts["model"]
            current_weight = 1.0 / (len(neighbors) + 1)  # Weight for the current node
            self.aggregate_streaming(
                agg_wts,
                current_model_wts,
                coeff=current_weight,
                is_initialized=is_initialized,
                keys_to_ignore=self.model_keys_to_ignore,
            )
            is_initialized = True
            total_weight += current_weight

            # Process models from neighbors one at a time
            for neighbor in neighbors:
                # Receive the model update from the current neighbor
                model_update = self.comm_utils.receive(node_ids=[neighbor])
                model_update, _ = self.strip_empty_models(model_update)
                if len(model_update) == 0:
                    # Skip empty models (dropouts)
                    continue
                
                model_update = model_update[0]
                assert "model" in model_update, "Model not found in the received message"
                model_wts = model_update["model"]

                # Get the collaboration weight for the current neighbor
                coeff = current_weight # Default weight

                # Perform streaming aggregation for the current model
                self.aggregate_streaming(
                    agg_wts,
                    model_wts,
                    coeff=coeff,
                    is_initialized=is_initialized,
                    keys_to_ignore=self.model_keys_to_ignore,
                )
                total_weight += coeff

            # Re-normalize the aggregated weights if there were dropouts
            if total_weight > 0:
                for key in agg_wts.keys():
                    agg_wts[key] /= total_weight

            # Update the model with the aggregated weights
            self.set_model_weights(agg_wts)

    def receive_and_aggregate(self, neighbors: List[int]) -> None:
        if hasattr(self, "gia_attacker"):
            self.receive_attack_and_aggregate(neighbors, it, len(neighbors))
        if self.streaming_aggregation:
            self.receive_and_aggregate_streaming(neighbors)
        else:
            if self.is_working:
                # Receive the model updates from the neighbors
                model_updates = self.comm_utils.receive(node_ids=neighbors)
                # Aggregate the representations
                self.aggregate(model_updates, keys_to_ignore=self.model_keys_to_ignore)

    def get_collaborator_weights(
        self, reprs_dict: Dict[int, OrderedDict[int, Tensor]]
    ) -> Dict[int, float]:
        """Add docstring here"""
        raise NotImplementedError

    def run_protocol(self) -> None:
        """Add docstring here"""
        raise NotImplementedError


class BaseFedAvgServer(BaseServer):
    """
    Abstract class for orchestrator
    """

    def __init__(
        self,
        config: Dict[str, Any],
        comm_utils: CommunicationManager,
        comm_protocol: type[CommProtocol] = CommProtocol,
    ) -> None:
        super().__init__(config, comm_utils)
        self.tag = comm_protocol

    def send_representations(
        self, representations: Dict[int, OrderedDict[str, Tensor]]
    ):
        self.comm_utils.broadcast(representations)<|MERGE_RESOLUTION|>--- conflicted
+++ resolved
@@ -266,26 +266,18 @@
     def local_round_done(self) -> None:
         self.round += 1
 
-<<<<<<< HEAD
-    def get_model_weights(self) -> OrderedDict[str, Tensor]:
-=======
     def get_model_weights(self, chop_model:bool=False) -> Dict[str, int|Dict[str, Any]]:
->>>>>>> 3200465c
         """
         Share the model weights
         params:
         @chop_model: bool, if True, the model will only send the client part of the model. Only being used by Split Learning
         """
-<<<<<<< HEAD
-        message: OrderedDict[str, Tensor] = {"sender": self.node_id, "round": self.round, "model": self.model.state_dict()}
-=======
         if chop_model:
             model, _ = self.model_utils.get_split_model(self.model, self.config["split_layer"])
             model = model.state_dict()
         else:
             model = self.model.state_dict()
         message: Dict[str, int|Dict[str, Any]] = {"sender": self.node_id, "round": self.round, "model": model}
->>>>>>> 3200465c
 
         if "gia" in self.config and hasattr(self, 'images') and hasattr(self, 'labels'):
             # also stream image and labels
