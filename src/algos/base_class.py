--- conflicted
+++ resolved
@@ -1085,15 +1085,6 @@
             # Aggregate the representations
             self.aggregate(model_updates, keys_to_ignore=self.model_keys_to_ignore)
 
-<<<<<<< HEAD
-    def receive_and_aggregate(self, neighbors: List[int], it:int=0) -> None:
-        """
-        Receive the model weights from the collaborators and aggregate
-        launches GIA attack if self is a GIA attacker
-        """
-        if hasattr(self, "gia_attacker"):
-            self.receive_attack_and_aggregate(neighbors, it, len(neighbors))
-=======
     def receive_and_aggregate_streaming(self, neighbors: List[int]) -> None:
         if self.is_working:
             # Initialize the aggregation state
@@ -1151,19 +1142,16 @@
             self.set_model_weights(agg_wts)
 
     def receive_and_aggregate(self, neighbors: List[int]) -> None:
+        if hasattr(self, "gia_attacker"):
+            self.receive_attack_and_aggregate(neighbors, it, len(neighbors))
         if self.streaming_aggregation:
             self.receive_and_aggregate_streaming(neighbors)
->>>>>>> 8e3b4ac3
         else:
             if self.is_working:
                 # Receive the model updates from the neighbors
                 model_updates = self.comm_utils.receive(node_ids=neighbors)
                 # Aggregate the representations
                 self.aggregate(model_updates, keys_to_ignore=self.model_keys_to_ignore)
-<<<<<<< HEAD
-=======
-
->>>>>>> 8e3b4ac3
 
     def get_collaborator_weights(
         self, reprs_dict: Dict[int, OrderedDict[int, Tensor]]
