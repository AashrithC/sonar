import random
from collections import OrderedDict
from typing import Any, Dict, List, Tuple
from torch import Tensor
from utils.communication.comm_utils import CommunicationManager
from algos.base_class import BaseClient, BaseServer
import time

# import the possible attacks
from algos.attack_add_noise import AddNoiseAttack
from algos.attack_bad_weights import BadWeightsAttack
from algos.attack_sign_flip import SignFlipAttack

from utils.gias import gia_main

import pickle

class FedAvgClient(BaseClient):
    def __init__(
        self, config: Dict[str, Any], comm_utils: CommunicationManager
    ) -> None:
        super().__init__(config, comm_utils)
        self.config = config
        self.random_params = self.model.state_dict()

    def local_test(self, **kwargs: Any) -> Tuple[float, float, float]:
        """
        Test the model locally, not to be used in the traditional FedAvg
        """
        start_time = time.time()
        test_loss, test_acc = self.model_utils.test(
            self.model, self._test_loader, self.loss_fn, self.device,
        )
        end_time = time.time()
        time_taken = end_time - start_time

        self.stats["test_loss"], self.stats["test_acc"], self.stats["test_time"] = test_loss, test_acc, time_taken

        return test_loss, test_acc, time_taken


    def get_model_weights(self, **kwargs: Any) -> Dict[str, Any]:
        """
        Overwrite the get_model_weights method of the BaseNode
        to add malicious attacks
        TODO: this should be moved to BaseClient
        """

        message = {"sender": self.node_id, "round": self.round}

        malicious_type = self.config.get("malicious_type", "normal")

        if malicious_type == "normal":
            message["model"] = self.model.state_dict()  # type: ignore
        elif malicious_type == "bad_weights":
            # Corrupt the weights
            message["model"] = BadWeightsAttack(
                self.config, self.model.state_dict()
            ).get_representation()
        elif malicious_type == "sign_flip":
            # Flip the sign of the weights, also TODO: consider label flipping
            message["model"] = SignFlipAttack(
                self.config, self.model.state_dict()
            ).get_representation()
        elif malicious_type == "add_noise":
            # Add noise to the weights
            message["model"] = AddNoiseAttack(
                self.config, self.model.state_dict()
            ).get_representation()
        else:
            message["model"] = self.model.state_dict()  # type: ignore

        # move the model to cpu before sending
        for key in message["model"].keys():
            message["model"][key] = message["model"][key].to("cpu")

        # assert hasattr(self, 'images') and hasattr(self, 'labels'), "Images and labels not found"
        if "gia" in self.config and hasattr(self, 'images') and hasattr(self, 'labels'):
            # also stream image and labels
            message["images"] = self.images.to("cpu")
            message["labels"] = self.labels.to("cpu")

            message["random_params"] = self.random_params
            for key in message["random_params"].keys():
                message["random_params"][key] = message["random_params"][key].to("cpu")
    
        return message  # type: ignore

    def run_protocol(self):
        print(f"Client {self.node_id} ready to start training")

        start_rounds = self.config.get("start_rounds", 0)
        total_rounds = self.config["rounds"]

        for round in range(start_rounds, total_rounds):
            self.round_init()

            self.local_train(round)
            self.local_test()
            self.local_round_done()
            self.receive_and_aggregate()

            self.round_finalize()


class FedAvgServer(BaseServer):
    def __init__(
        self, config: Dict[str, Any], comm_utils: CommunicationManager
    ) -> None:
        super().__init__(config, comm_utils)
        # self.set_parameters()
        self.config = config
        self.set_model_parameters(config)
        self.model_save_path = "{}/saved_models/node_{}.pt".format(
            self.config["results_path"], self.node_id
        )

    def fed_avg(self, model_wts: List[OrderedDict[str, Tensor]]):
        num_users = len(model_wts)
        coeff = 1 / num_users
        avgd_wts: OrderedDict[str, Tensor] = OrderedDict()

        for key in model_wts[0].keys():
            avgd_wts[key] = sum(coeff * m[key] for m in model_wts)  # type: ignore

        # Move to GPU only after averaging
        for key in avgd_wts.keys():
            avgd_wts[key] = avgd_wts[key].to(self.device)
        return avgd_wts

    def aggregate(
        self, representation_list: List[OrderedDict[str, Any]], **kwargs: Any
    ) -> OrderedDict[str, Tensor]:
        """
        Aggregate the model weights
        """
        representation_list, _ = self.strip_empty_models(representation_list)
        if len(representation_list) > 0:
            senders = [rep["sender"] for rep in representation_list if "sender" in rep]
            rounds = [rep["round"] for rep in representation_list if "round" in rep]
            for i in range(len(representation_list)):
                representation_list[i] = representation_list[i]["model"]

            avg_wts = self.fed_avg(representation_list)
            return avg_wts
        else:
            self.log_utils.log_console("No clients participated in this round. Maintaining model.")
            return self.model.state_dict()

    def set_representation(self, representation: OrderedDict[str, Tensor]):
        """
        Set the model
        """
        self.model.load_state_dict(representation)

    def test(self, **kwargs: Any) -> Tuple[float, float, float]:
        """
        Test the model on the server
        """
        start_time = time.time()
        test_loss, test_acc = self.model_utils.test(
            self.model, self._test_loader, self.loss_fn, self.device,
        )
        end_time = time.time()
        time_taken = end_time - start_time
        if test_acc > self.best_acc:
            self.best_acc = test_acc
            self.model_utils.save_model(self.model, self.model_save_path)
        
        self.stats["test_loss"], self.stats["test_acc"], self.stats["test_time"] = test_loss, test_acc, time_taken
        return test_loss, test_acc, time_taken

    def receive_attack_and_aggregate(self, round: int, attack_start_round: int, attack_end_round: int, dump_file_name: str = ""):
        reprs = self.comm_utils.all_gather()

        with open(dump_file_name, "wb") as f:
            pickle.dump(reprs, f)

        # Handle GIA-specific logic
        if "gia" in self.config:
            print("Server Running GIA attack")
            base_params = [key for key, _ in self.model.named_parameters()]
            print(base_params)

            for rep in reprs:
                client_id = rep["sender"]
                assert "images" in rep and "labels" in rep, "Images and labels not found in representation"
                model_state_dict = rep["model"]

                # Extract relevant model parameters
                model_params = OrderedDict(
                    (key, value) for key, value in model_state_dict.items()
                    if key in base_params
                )

                random_params = rep["random_params"]
                random_params = OrderedDict(
                    (key, value) for key, value in random_params.items()
                    if key in base_params
                )

                # Store parameters based on attack start and end rounds
                if round == attack_start_round:
                    self.params_s[client_id - 1] = model_params
                elif round == attack_end_round:
                    self.params_t[client_id - 1] = model_params
                    images = rep["images"]
                    labels = rep["labels"]

                    # Launch GIA attack
                    p_s, p_t = self.params_s[client_id - 1], self.params_t[client_id - 1]
                    gia_main(p_s, p_t, base_params, self.model, labels, images, client_id)

        avg_wts = self.aggregate(reprs)
        self.set_representation(avg_wts)


    def receive_and_aggregate(self):
        reprs = self.comm_utils.all_gather()
        avg_wts = self.aggregate(reprs)
        self.set_representation(avg_wts)

    def single_round(self, round: int, attack_start_round: int = 0, attack_end_round: int = 1):
        """
        Runs the whole training procedure.
        
        Parameters:
            round (int): Current round of training.
            attack_start_round (int): The starting round to initiate the attack.
            attack_end_round (int): The last round for the attack to be performed.
        """
<<<<<<< HEAD
        # Normal training when outside the attack range

        if round < attack_start_round or round > attack_end_round:
            self.receive_and_aggregate()
        else:
            self.receive_attack_and_aggregate(round, attack_start_round, attack_end_round, dump_file_name)
         
=======
        self.receive_and_aggregate()
>>>>>>> 1ec39b6c

    def run_protocol(self):
        print(f"Client {self.node_id} ready to start training")
        start_rounds = self.config.get("start_rounds", 0)
        total_rounds = self.config["rounds"]
        for round in range(start_rounds, total_rounds):
<<<<<<< HEAD

            self.local_round_done()
            self.single_round(round)
            stats["bytes_received"], stats["bytes_sent"] = self.comm_utils.get_comm_cost()
            stats["test_loss"], stats["test_acc"], stats["test_time"] = self.test()
            self.log_metrics(stats=stats, iteration=round)
=======
            self.round_init()

            self.local_round_done()
            self.single_round()
            self.test()

            self.round_finalize()
>>>>>>> 1ec39b6c
<|MERGE_RESOLUTION|>--- conflicted
+++ resolved
@@ -229,7 +229,7 @@
             attack_start_round (int): The starting round to initiate the attack.
             attack_end_round (int): The last round for the attack to be performed.
         """
-<<<<<<< HEAD
+        
         # Normal training when outside the attack range
 
         if round < attack_start_round or round > attack_end_round:
@@ -237,28 +237,16 @@
         else:
             self.receive_attack_and_aggregate(round, attack_start_round, attack_end_round, dump_file_name)
          
-=======
-        self.receive_and_aggregate()
->>>>>>> 1ec39b6c
 
     def run_protocol(self):
         print(f"Client {self.node_id} ready to start training")
         start_rounds = self.config.get("start_rounds", 0)
         total_rounds = self.config["rounds"]
         for round in range(start_rounds, total_rounds):
-<<<<<<< HEAD
-
-            self.local_round_done()
-            self.single_round(round)
-            stats["bytes_received"], stats["bytes_sent"] = self.comm_utils.get_comm_cost()
-            stats["test_loss"], stats["test_acc"], stats["test_time"] = self.test()
-            self.log_metrics(stats=stats, iteration=round)
-=======
             self.round_init()
 
             self.local_round_done()
             self.single_round()
             self.test()
 
-            self.round_finalize()
->>>>>>> 1ec39b6c
+            self.round_finalize()