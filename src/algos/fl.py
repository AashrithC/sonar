import random
from collections import OrderedDict
from typing import Any, Dict, List
from torch import Tensor
from utils.communication.comm_utils import CommunicationManager
from algos.base_class import BaseClient, BaseServer
import time

# import the possible attacks
from algos.attack_add_noise import AddNoiseAttack
from algos.attack_bad_weights import BadWeightsAttack
from algos.attack_sign_flip import SignFlipAttack

import pickle

class FedAvgClient(BaseClient):
    def __init__(
        self, config: Dict[str, Any], comm_utils: CommunicationManager
    ) -> None:
        super().__init__(config, comm_utils)
        print("WE ARE IN FEDAVG CLIENT")
        self.config = config

    def local_test(self, **kwargs: Any):
        """
        Test the model locally, not to be used in the traditional FedAvg
        """
        start_time = time.time()
        test_loss, test_acc = self.model_utils.test(
            self.model, self._test_loader, self.loss_fn, self.device,
        )
        end_time = time.time()
        time_taken = end_time - start_time
        return [test_loss, test_acc, time_taken]

<<<<<<< HEAD
        self.client_log_utils.log_console(
            "Round {} Client {} finished training with loss {:.4f}, accuracy {:.4f}, time taken {:.2f} seconds".format(
                round, self.node_id, avg_loss, avg_accuracy, time_taken
            )
        )
        self.client_log_utils.log_summary(
            "Client {} finished training with loss {:.4f}, accuracy {:.4f}, time taken {:.2f} seconds".format(
                self.node_id, avg_loss, avg_accuracy, time_taken
            )
        )
=======
>>>>>>> eb8c4b75

    def get_model_weights(self, **kwargs: Any) -> Dict[str, Any]:
        """
        Overwrite the get_model_weights method of the BaseNode
        to add malicious attacks
        TODO: this should be moved to BaseClient
        """

        message = {"sender": self.node_id, "round": self.round}

        malicious_type = self.config.get("malicious_type", "normal")

        if malicious_type == "normal":
            message["model"] = self.model.state_dict()  # type: ignore
        elif malicious_type == "bad_weights":
            # Corrupt the weights
            message["model"] = BadWeightsAttack(
                self.config, self.model.state_dict()
            ).get_representation()
        elif malicious_type == "sign_flip":
            # Flip the sign of the weights, also TODO: consider label flipping
            message["model"] = SignFlipAttack(
                self.config, self.model.state_dict()
            ).get_representation()
        elif malicious_type == "add_noise":
            # Add noise to the weights
            message["model"] = AddNoiseAttack(
                self.config, self.model.state_dict()
            ).get_representation()
        else:
            message["model"] = self.model.state_dict()  # type: ignore

        # move the model to cpu before sending
        for key in message["model"].keys():
            message["model"][key] = message["model"][key].to("cpu")
    
        return message  # type: ignore

    def run_protocol(self):
        stats: Dict[str, Any] = {}
        print(f"Client {self.node_id} ready to start training")

        start_rounds = self.config.get("start_rounds", 0)
        total_rounds = self.config["rounds"]

        for round in range(start_rounds, total_rounds):
            stats["train_loss"], stats["train_acc"], stats["train_time"] = self.local_train(round)
            stats["test_loss"], stats["test_acc"], stats["test_time"] = self.local_test()
            self.local_round_done()

            self.receive_and_aggregate()
            
            stats["bytes_received"], stats["bytes_sent"] = self.comm_utils.get_comm_cost()
            
            self.log_metrics(stats=stats, iteration=round)


class FedAvgServer(BaseServer):
    def __init__(
        self, config: Dict[str, Any], comm_utils: CommunicationManager
    ) -> None:
        super().__init__(config, comm_utils)
        # self.set_parameters()
        self.config = config
        self.set_model_parameters(config)
        self.model_save_path = "{}/saved_models/node_{}.pt".format(
            self.config["results_path"], self.node_id
        )

    def fed_avg(self, model_wts: List[OrderedDict[str, Tensor]]):
        num_users = len(model_wts)
        coeff = 1 / num_users
        avgd_wts: OrderedDict[str, Tensor] = OrderedDict()

        for key in model_wts[0].keys():
            avgd_wts[key] = sum(coeff * m[key] for m in model_wts)  # type: ignore

        # Move to GPU only after averaging
        for key in avgd_wts.keys():
            avgd_wts[key] = avgd_wts[key].to(self.device)
        return avgd_wts

    def aggregate(
        self, representation_list: List[OrderedDict[str, Any]], **kwargs: Any
    ) -> OrderedDict[str, Tensor]:
        """
        Aggregate the model weights
        """
        representation_list, _ = self.strip_empty_models(representation_list)
        if len(representation_list) > 0:
            senders = [rep["sender"] for rep in representation_list if "sender" in rep]
            rounds = [rep["round"] for rep in representation_list if "round" in rep]
            for i in range(len(representation_list)):
                representation_list[i] = representation_list[i]["model"]

            avg_wts = self.fed_avg(representation_list)
            return avg_wts
        else:
            self.log_utils.log_console("No clients participated in this round. Maintaining model.")
            return self.model.state_dict()

    def set_representation(self, representation: OrderedDict[str, Tensor]):
        """
        Set the model
        """
        self.model.load_state_dict(representation)

    def test(self, **kwargs: Any) -> List[float]:
        """
        Test the model on the server
        """
        start_time = time.time()
        test_loss, test_acc = self.model_utils.test(
            self.model, self._test_loader, self.loss_fn, self.device,
        )
        end_time = time.time()
        time_taken = end_time - start_time
        if test_acc > self.best_acc:
            self.best_acc = test_acc
            self.model_utils.save_model(self.model, self.model_save_path)
        return [test_loss, test_acc, time_taken]

<<<<<<< HEAD
    def single_round(self, dump_file_name: str = ""):
        """
        Runs the whole training procedure
        """
        # calculate how much memory torch is occupying right now
        # self.log_utils.log_console("Server waiting for all clients to finish")
        reprs = self.comm_utils.all_gather()
        # self.log_utils.log_console("Server received all clients done signal")
        if len(dump_file_name) > 0:
            with open(f"{dump_file_name}.pkl", "wb") as f:
                pickle.dump(reprs, f)
        avg_wts = self.aggregate(reprs)
        self.set_representation(avg_wts)
        # Remove the signal file after confirming that all client paths have been created
        if os.path.exists(self.folder_deletion_signal):
            os.remove(self.folder_deletion_signal)

    def run_protocol(self):
        self.log_utils.log_console("Starting clients federated averaging")
        start_epochs = self.config.get("start_epochs", 0)
        total_epochs = self.config["epochs"]
        for round in range(start_epochs, total_epochs):
            self.log_utils.log_console("Starting round {}".format(round))
            self.log_utils.log_summary("Starting round {}".format(round))
            dump_file_name = ""
            if round == 0:
                dump_file_name = "/u/yshi23/sonar/src/start_reprs"
            elif round == 1:
                dump_file_name = "/u/yshi23/sonar/src/end_reprs"
            self.single_round(dump_file_name=dump_file_name)
            self.log_utils.log_console("Server testing the model")
            self.log_utils.log_console(f"server test loader length is {len(self._test_loader.dataset)}")
            loss, acc, time_taken = self.test()
            self.log_utils.log_tb(f"test_acc/clients", acc, round)
            self.log_utils.log_tb(f"test_loss/clients", loss, round)
            self.log_utils.log_console(
                "Round: {} test_acc:{:.4f}, test_loss:{:.4f}, time taken {:.2f} seconds".format(
                    round, acc, loss, time_taken
                )
            )
            # self.log_utils.log_summary("Round: {} test_acc:{:.4f}, test_loss:{:.4f}, time taken {:.2f} seconds".format(round, acc, loss, time_taken))
            self.log_utils.log_console("Round {} complete".format(round))
            self.log_utils.log_summary(
                "Round {} complete".format(
                    round,
                )
            )
=======
    def receive_and_aggregate(self):
        reprs = self.comm_utils.all_gather()
        avg_wts = self.aggregate(reprs)
        self.set_representation(avg_wts)

    def single_round(self):
        """
        Runs the whole training procedure
        """
        self.receive_and_aggregate()            

    def run_protocol(self):
        stats: Dict[str, Any] = {}
        print(f"Client {self.node_id} ready to start training")
        start_rounds = self.config.get("start_rounds", 0)
        total_rounds = self.config["rounds"]
        for round in range(start_rounds, total_rounds):
            self.local_round_done()
            self.single_round()
            stats["bytes_received"], stats["bytes_sent"] = self.comm_utils.get_comm_cost()
            stats["test_loss"], stats["test_acc"], stats["test_time"] = self.test()
            self.log_metrics(stats=stats, iteration=round)
>>>>>>> eb8c4b75
<|MERGE_RESOLUTION|>--- conflicted
+++ resolved
@@ -33,19 +33,6 @@
         time_taken = end_time - start_time
         return [test_loss, test_acc, time_taken]
 
-<<<<<<< HEAD
-        self.client_log_utils.log_console(
-            "Round {} Client {} finished training with loss {:.4f}, accuracy {:.4f}, time taken {:.2f} seconds".format(
-                round, self.node_id, avg_loss, avg_accuracy, time_taken
-            )
-        )
-        self.client_log_utils.log_summary(
-            "Client {} finished training with loss {:.4f}, accuracy {:.4f}, time taken {:.2f} seconds".format(
-                self.node_id, avg_loss, avg_accuracy, time_taken
-            )
-        )
-=======
->>>>>>> eb8c4b75
 
     def get_model_weights(self, **kwargs: Any) -> Dict[str, Any]:
         """
@@ -168,65 +155,19 @@
             self.model_utils.save_model(self.model, self.model_save_path)
         return [test_loss, test_acc, time_taken]
 
-<<<<<<< HEAD
-    def single_round(self, dump_file_name: str = ""):
-        """
-        Runs the whole training procedure
-        """
-        # calculate how much memory torch is occupying right now
-        # self.log_utils.log_console("Server waiting for all clients to finish")
+    def receive_and_aggregate(self, dump_file_name: str = ""):
         reprs = self.comm_utils.all_gather()
-        # self.log_utils.log_console("Server received all clients done signal")
         if len(dump_file_name) > 0:
             with open(f"{dump_file_name}.pkl", "wb") as f:
                 pickle.dump(reprs, f)
         avg_wts = self.aggregate(reprs)
         self.set_representation(avg_wts)
-        # Remove the signal file after confirming that all client paths have been created
-        if os.path.exists(self.folder_deletion_signal):
-            os.remove(self.folder_deletion_signal)
 
-    def run_protocol(self):
-        self.log_utils.log_console("Starting clients federated averaging")
-        start_epochs = self.config.get("start_epochs", 0)
-        total_epochs = self.config["epochs"]
-        for round in range(start_epochs, total_epochs):
-            self.log_utils.log_console("Starting round {}".format(round))
-            self.log_utils.log_summary("Starting round {}".format(round))
-            dump_file_name = ""
-            if round == 0:
-                dump_file_name = "/u/yshi23/sonar/src/start_reprs"
-            elif round == 1:
-                dump_file_name = "/u/yshi23/sonar/src/end_reprs"
-            self.single_round(dump_file_name=dump_file_name)
-            self.log_utils.log_console("Server testing the model")
-            self.log_utils.log_console(f"server test loader length is {len(self._test_loader.dataset)}")
-            loss, acc, time_taken = self.test()
-            self.log_utils.log_tb(f"test_acc/clients", acc, round)
-            self.log_utils.log_tb(f"test_loss/clients", loss, round)
-            self.log_utils.log_console(
-                "Round: {} test_acc:{:.4f}, test_loss:{:.4f}, time taken {:.2f} seconds".format(
-                    round, acc, loss, time_taken
-                )
-            )
-            # self.log_utils.log_summary("Round: {} test_acc:{:.4f}, test_loss:{:.4f}, time taken {:.2f} seconds".format(round, acc, loss, time_taken))
-            self.log_utils.log_console("Round {} complete".format(round))
-            self.log_utils.log_summary(
-                "Round {} complete".format(
-                    round,
-                )
-            )
-=======
-    def receive_and_aggregate(self):
-        reprs = self.comm_utils.all_gather()
-        avg_wts = self.aggregate(reprs)
-        self.set_representation(avg_wts)
-
-    def single_round(self):
+    def single_round(self, fp: str = ""):
         """
         Runs the whole training procedure
         """
-        self.receive_and_aggregate()            
+        self.receive_and_aggregate(fp)            
 
     def run_protocol(self):
         stats: Dict[str, Any] = {}
@@ -234,9 +175,14 @@
         start_rounds = self.config.get("start_rounds", 0)
         total_rounds = self.config["rounds"]
         for round in range(start_rounds, total_rounds):
+            dump_file_name = ""
+            if round == 0:
+                dump_file_name = "/u/yshi23/sonar/src/start_reprs"
+            elif round == 1:
+                dump_file_name = "/u/yshi23/sonar/src/end_reprs"
+
             self.local_round_done()
-            self.single_round()
+            self.single_round(dump_file_name)
             stats["bytes_received"], stats["bytes_sent"] = self.comm_utils.get_comm_cost()
             stats["test_loss"], stats["test_acc"], stats["test_time"] = self.test()
-            self.log_metrics(stats=stats, iteration=round)
->>>>>>> eb8c4b75
+            self.log_metrics(stats=stats, iteration=round)